--- conflicted
+++ resolved
@@ -68,7 +68,14 @@
   url     = {http://jmlr.org/papers/v24/21-0751.html}
 }
 
-<<<<<<< HEAD
+@INPROCEEDINGS{Sweeney2023,
+  author={Sweeney, Nathaniel and Xu, Caroline and Shaw, Joseph A. and Hocking, Toby D. and Whitaker, Bradley M.},
+  booktitle={2023 Intermountain Engineering, Technology and Computing (IETC)}, 
+  title={Insect Identification in Pulsed Lidar Images Using Changepoint Detection Algorithms}, 
+  year={2023},
+  pages={93-97},
+  doi={10.1109/IETC57902.2023.10152205}}
+
 @article{Runge2023,
  title={gfpop: An R Package for Univariate Graph-Constrained Change-Point Detection},
  volume={106},
@@ -100,16 +107,6 @@
   year={2022},
   organization={IEEE}
 }
-=======
-@INPROCEEDINGS{Sweeney2023,
-  author={Sweeney, Nathaniel and Xu, Caroline and Shaw, Joseph A. and Hocking, Toby D. and Whitaker, Bradley M.},
-  booktitle={2023 Intermountain Engineering, Technology and Computing (IETC)}, 
-  title={Insect Identification in Pulsed Lidar Images Using Changepoint Detection Algorithms}, 
-  year={2023},
-  pages={93-97},
-  doi={10.1109/IETC57902.2023.10152205}}
-
->>>>>>> d3a07e9c
 
 @inproceedings{hocking2022interpretable,
   title={Interpretable linear models for predicting security vulnerabilities in source code},
