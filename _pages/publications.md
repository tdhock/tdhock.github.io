---
layout: page
permalink: /publications/
title: Publications
description: Peer-reviewed papers and preprints with links to code and data
---

- My pages on
  [Google Scholar](https://scholar.google.ca/citations?user=c83d8tgAAAAJ)
  and
  [Mathematics Genealogy Project](https://www.genealogy.math.ndsu.nodak.edu/id.php?id=224469).
- Peer review notice: in addition to peer-reviewed journals, I publish
  papers at machine learning conferences such as ICML and NIPS, which
  have double-blind peer reviews, and only accept about 20% of
  submitted papers.
- Reproducible Research notice: a "Reproducible" link for each paper below
  provides source code and data that I used to perform the analysis and make
  the figures/tables.
- Software notice: a "Software" link for each paper below provides a software
  package with a reference implementation of the algorithms described
  in our paper.
- Selected publications in [bib](/assets/TDH-refs.bib) format.

### In progress

<<<<<<< HEAD
- Nguyen T, Hocking TD. Deep Learning Approach for Changepoint
  Detection: Penalty Parameter Optimization.
- Truong C, Hocking TD. Fast change-point detection for multivariate
  circular data.
=======
- Bodine CS, Buscombe DD, Hocking TD. Open-source approach for
  reproducible substrate mapping using semantic segmentation on
  recreation-grade side scan sonar datasets.
  [eartharXiv:6448](https://eartharxiv.org/repository/view/6448/)
>>>>>>> a52edf54
- Hocking TD. mlr3resampling: an R implementation of cross-validation
  for comparing models learned using different train sets.
- Agyapong D, Propster JR, Marks J, Hocking TD. Cross-Validation for
  Training and Testing Co-occurrence Network Inference
  Algorithms. [Preprint arXiv:2309.15225](https://arxiv.org/abs/2309.15225).
- Why does functional pruning yield such fast algorithms for optimal
  changepoint detection? Invited talk for TRIPODS seminar
  [video](https://arizona.hosted.panopto.com/Panopto/Pages/Viewer.aspx?id=4e87c8d0-96d2-40d1-808c-ad16014c6962),
  [slides](https://github.com/tdhock/functional-pruning-theory#readme),
  [IEEE NJACS](https://events.vtools.ieee.org/m/280515), [ASU West ML
  Day](https://newcollege.asu.edu/machine-learning-day-1).
- Venuto D, Hocking TD, Spanurattana S, Sugiyama M. Support vector
  comparison machines. [Preprint
  arXiv:1401.8008](https://arxiv.org/abs/1401.8008). Under review at
  Machine Learning,
  [Software](https://github.com/tdhock/rankSVMcompare),
  [Reproducible](https://github.com/tdhock/compare-paper).
- Hocking TD and Killick R. Changepoint detection algorithms and
  applications in R. Textbook in preparation.
- Hocking TD. A breakpoint detection error function for segmentation
  model selection and
  validation. [Preprint arXiv:1509.00368](https://arxiv.org/abs/1509.00368),
  [Software](http://r-forge.r-project.org/scm/?group_id=1540),
  [Reproducible](https://github.com/tdhock/breakpointError-orig).
- Hocking TD, Khare A. Learning penalty functions for changepoint
  detection using elastic-net regularized accelerated failure time
  models. In preparation, [Software](https://github.com/anujkhare/iregnet),
  [Reproducible](https://github.com/tdhock/iregnet-paper).
- Rust K, Hocking TD. A Log-linear Gradient Descent Algorithm for
  Unbalanced Binary Classification using the All Pairs Squared Hinge
  Loss. [Preprint arXiv:2302.11062](https://arxiv.org/abs/2302.11062).
- SOAK: Same/Other/All K-fold cross-validation for estimating
  similarity of patterns in data subsets.
- Fowler J, Hocking TD. Efficient line search for optimizing Area Under the ROC
  Curve in gradient descent. [Talk announcement for JSM'23
  Toronto](https://ww2.aievolution.com/JSMAnnual/index.cfm?do=ev.viewEv&ev=2810),
  [Video of talk at Université Laval July
  2023](https://www.youtube.com/watch?v=22ODpDTZ4VE), [Slides
  PDF](https://github.com/tdhock/max-generalized-auc/blob/master/HOCKING-slides-toronto.pdf),
  [source](https://github.com/tdhock/max-generalized-auc/#4-may-2023).
- Hocking TD. Finite Sample Complexity Analysis of Binary Segmentation.
- Hocking TD. Comparing binsegRcpp with other implementations of
  binary segmentation for changepoint detection.
- Hocking TD. Teaching Hidden Markov Models Using Interactive Data
  Visualization. 
- Gabi Thibault, TD Hocking, Alexis Achim. Predicting forest burn from
  satellite image data.
 
### Accepted, in press

- Bodine CS, Hocking TD, Buscombe D. Automated river substrate mapping
  from sonar imagery with machine learning. Accepted for publication
  in Journal of Geophysical Research - Machine Learning and
  Computation.

### 2024

- Tao F, Houlton BZ, Frey SD, Lehmann J, Manzoni S, Huang Y, Jiang L,
  Mishra U, Hungate BA, Schmidt MWI, Reichstein M, Carvalhais N, Ciais
  P, Wang Y-P, Ahrens B, Hugelius G, Hocking TD, Lu X, Shi Z, Viatkin
  K, Vargas R, Yigini Y, Omuto C, Malik AA, Peralta G, Cuevas-Corona
  R, Di Paolo LE, Luotto I, Liao C, Liang Y-S, Saynes VS, Huang X, Luo
  Y. Reply to: Model uncertainty obscures major driver of soil
  carbon. [Nature](https://www.nature.com/articles/s41586-023-07000-9)
  volume 627, pages E4-E6 (2024). Preprint
  [EarthArXiv:6125](https://eartharxiv.org/repository/view/6125/).
- Kaufman J, Stenberg A, Hocking TD. Functional Labeled Optimal
  Partitioning. Published online 05 Jan 2024 by Journal of
  Computational and Graphical Statistics,
  [DOI:10.1080/10618600.2023.2293216](https://doi.org/10.1080/10618600.2023.2293216). [Preprint
  arXiv:2210.02580](https://arxiv.org/abs/2210.02580).
  [Software](https://github.com/tdhock/FLOPART),
  [Reproducible](https://github.com/jkaufy/Flopart-Paper),
  [Preliminary code](https://github.com/tdhock/LabeledFPOP-paper).
  
### 2023

- Harshe K, Williams J, Hocking TD, Lerner Z. Predicting Neuromuscular
  Engagement to Improve Gait Training with a Robotic Ankle
  Exoskeleton. [IEEE Robotics and Automation
  Letters](https://ieeexplore.ieee.org/document/10172008), vol. 8,
  no. 8, pp. 5055-5060, Aug. 2023, doi: 10.1109/LRA.2023.3291919.
- Tao F, Huang Y, Hungate BA, Manzoni S, Frey SD, Schmidt MWI,
  Reichstein M, Carvalhais N, Ciais P, Jiang L, Lehmann J, Mishra U,
  Hugelius G, Hocking TD, Lu X, Shi Z, Viatkin K, Vargas R, Yigini Y,
  Omuto C, Malik AA, Peralta G, Cuevas-Corona R, Di Paolo LE, Luotto
  I, Liao C, Liang YS, Saynes VS, Huang X, Luo Y. Microbial carbon use
  efficiency promotes global soil carbon
  storage. [Nature](https://www.nature.com/articles/s41586-023-06042-3)
  (2023),
  [DOI:10.1038/s41586-023-06042-3](https://doi.org/10.1038/s41586-023-06042-3).
- Hillman J, Hocking TD. Optimizing ROC Curves with a Sort-Based
  Surrogate Loss Function for Binary Classification and Changepoint
  Detection. [Journal of Machine Learning
  Research](https://jmlr.org/papers/v24/21-0751.html)
  24(70):1-24, 2023.  [Preprint
  arXiv:2107.01285](https://arxiv.org/abs/2107.01285),
  [Software](https://github.com/tdhock/aum),
  [Reproducible](https://github.com/tdhock/max-generalized-auc).
- Runge V, Hocking TD, Romano G, Afghah F, Fearnhead P, Rigaill
  G. gfpop: an R Package for Univariate Graph-Constrained Change-point
  Detection. [Journal of Statistical
  Software](https://www.jstatsoft.org/article/view/v106i06), Volume
  106, Issue 6. [Preprint
  arXiv:2002.03646](https://arxiv.org/abs/2002.03646), [Software
  (gfpop)](https://github.com/vrunge/gfpop), [Software
  (gfpopgui)](https://github.com/julianstanley/gfpopgui),
  [Reproducible](https://github.com/vrunge/gfpop/blob/master/vignettes/applications.Rmd).
- Hocking TD, Srivastava A. Labeled Optimal Partitioning. Published in
  [Computational Statistics](https://rdcu.be/cQ8qM), (2023) 38:461-480.
  DOI:10.1007/s00180-022-01238-z, [Preprint
  arXiv:2006.13967](https://arxiv.org/abs/2006.13967),
  [Video](https://www.youtube.com/watch?v=lm_6_33zOWc),
  [Software](https://github.com/tdhock/LOPART),
  [Reproducible](https://github.com/tdhock/LOPART-paper).

### 2022

- Barr J, Hocking TD, Morton G, Thatcher T, Shaw P. Classifying
  Imbalanced Data with AUM Loss. 2022 Fourth International Conference
  on Transdisciplinary AI
  (TransAI). [IEEE](https://ieeexplore.ieee.org/document/9951523).
- Hocking TD, Barr J, Thatcher T. Interpretable linear models for
  predicting security vulnerabilities in source code. 2022 Fourth International Conference
  on Transdisciplinary AI
  (TransAI). [IEEE](https://ieeexplore.ieee.org/document/9951610/)
- Barr J, Shaw P, Abu-Khzam FN, Thatcher T, Hocking TD. Graph
  Embedding: A Methodological Survey. 2022 Fourth International Conference
  on Transdisciplinary AI
  (TransAI). [IEEE](https://ieeexplore.ieee.org/document/9951469/)
- Mihaljevic JR, Borkovec S, Ratnavale S, Hocking TD, Banister KE,
  Eppinger JE, Hepp CM, Doerry E. Rapid simulations of spatially
  explicit and stochastic models of infectious disease. [Preprint
  medRxiv](https://www.medrxiv.org/content/10.1101/2021.05.13.21256216v1). [Biology
  Methods &
  Protocols](https://academic.oup.com/biomethods/advance-article/doi/10.1093/biomethods/bpac022/6680179)
  2022, [Software](https://github.com/NAU-CCL/SPARSEMODr).
- Hocking TD. Chapter "Introduction to machine learning and neural
  networks" for book "Land Carbon Cycle Modeling: Matrix Approach,
  Data Assimilation, and Ecological Forecasting" edited by Luo Y,
  published by Taylor and Francis, [download whole book](https://www.taylorfrancis.com/books/oa-edit/10.1201/9780429155659/land-carbon-cycle-modeling-yiqi-luo-benjamin-smith),
  [download my chapter](https://raw.githubusercontent.com/tdhock/2020-yiqi-summer-school/master/HOCKING-chapter.pdf),
  [Reproducible](https://github.com/tdhock/2020-yiqi-summer-school#prepared-for-the-summer-school-4th-year-2021).
- Barnwal A, Cho H, Hocking TD. Survival regression with accelerated
  failure time model in XGBoost. [Journal of Computational and
  Graphical Statistics](https://www.tandfonline.com/doi/full/10.1080/10618600.2022.2067548) (doi:10.1080/10618600.2022.2067548). [Preprint
  arXiv:2006.04920](https://arxiv.org/abs/2006.04920),
  [Software](https://github.com/dmlc/xgboost),
  [Documentation](https://xgboost.readthedocs.io/en/latest/tutorials/aft_survival_analysis.html),
  [Video](https://www.youtube.com/watch?v=HuWRnzgGuIo),
  [Reproducible](https://github.com/avinashbarnwal/aftXgboostPaper/).
- Chaves AP, Egbert J, Hocking TD, Doerry E, Gerosa MA. Chatbots
  language design: the influence of language use on user
  experience. [ACM Transactions on Computer-Human
  Interaction](https://dl.acm.org/doi/10.1145/3487193) 29, 2, Article
  13 (2022). [Preprint
  arXiv:2101.11089](https://arxiv.org/abs/2101.11089).
- Hocking TD, Rigaill G, Fearnhead P, Bourque G. Generalized
  Functional Pruning Optimal Partitioning (GFPOP) for Constrained
  Changepoint Detection in Genomic Data.  [Journal of Statistical
  Software Vol. 101, Issue
  10](https://www.jstatsoft.org/article/view/v101i10). [Software](https://github.com/tdhock/PeakSegDisk),
  [Reproducible](https://github.com/tdhock/PeakSegFPOP-paper).
  Presentation at useR 2019:
  [slides](http://www.user2019.fr/static/pres/t257847.pdf),
  [video](https://www.youtube.com/watch?v=XlC4WCqsbuI).
  
### 2021

- Kolla A, Hocking TD, Groce A. Fuzz Testing the Compiled Code in R
  Packages. Published in proceedings of [ISSRE
  2021](https://ieeexplore.ieee.org/document/9700272).
- Hocking TD, Vargovich J. Linear Time Dynamic Programming for
  Computing Breakpoints in the Regularization Path of Models Selected
  From a Finite Set. [Journal of Computational and Graphical
  Statistics](https://amstat.tandfonline.com/doi/full/10.1080/10618600.2021.2000422)
  (2021), doi:10.1080/10618600.2021.2000422. [Preprint
  arXiv:2003.02808](https://arxiv.org/abs/2003.02808),
  [Software](https://github.com/tdhock/penaltyLearning),
  [Reproducible](https://github.com/tdhock/changepoint-data-structure#source-code-for-figures-in-paper).
- Kolla A, Hocking TD, Groce A. RcppDeepState, a simple way to fuzz
  test Rcpp Packages. Contributed talk at international useR 2021
  conference. [Software](https://github.com/akhikolla/RcppDeepState),
  [abstract](https://www.conftool.org/user2021/index.php?page=browseSessions&form_session=9#paperID123),
  [video](https://www.youtube.com/watch?v=LXyruwSo2K0&t=245s),
  [blog](https://akhikolla.github.io),
  [results](https://akhikolla.github.io/packages-folders/)
- Hocking TD. Wide-to-tall data reshaping using regular expressions
  and the nc package. [R
  Journal](https://journal.r-project.org/archive/2021/RJ-2021-029/index.html)
  (2021), doi:10.32614/RJ-2021-029, [Software](https://github.com/tdhock/nc),
  [Reproducible](https://github.com/tdhock/nc-article).
- Liehrmann A, Rigaill G, Hocking TD. Increased peak detection
  accuracy in over-dispersed ChIP-seq data with supervised
  segmentation models. [BMC Bioinformatics 22, Article number: 323
  (2021)](https://bmcbioinformatics.biomedcentral.com/articles/10.1186/s12859-021-04221-5),
  [Reproducible](https://github.com/aLiehrmann/ChIP_SEQ_segmentation_paper),
  [Software](https://github.com/aliehrmann/crocs).
- Fotoohinasab A, Hocking TD, Afghah F. A Greedy Graph Search
  Algorithm Based on Changepoint Analysis for Automatic QRS-Complex
  Detection. [Computers in Biology and Medicine 130 (2021)](https://www.sciencedirect.com/science/article/pii/S0010482521000020), [Preprint
  arXiv:2004.13558](https://arxiv.org/abs/2004.13558).
- Abraham A, Prys-Jones T, De Cuyper A, Ridenour C, Hempson G, Hocking
  TD, Clauss M, Doughty C. Improved estimation of gut passage time
  considerably affects trait-based dispersal models. 
  [Functional Ecology](https://besjournals.onlinelibrary.wiley.com/doi/10.1111/1365-2435.13726) 2021; 35: 860-869.
  
### 2020

- Fotoohinasab A, Hocking TD, Afghah F. A Graph-Constrained
  Changepoint Learning Approach for Automatic QRS-Complex
  Detection. [Paper](https://ieeexplore.ieee.org/document/9443307) in
  proceedings of [Asilomar Conference on Signals, Systems, and
  Computers](https://www2.securecms.com/Asilomar2020/Papers/ViewPapers.asp?PaperNum=1323)
  (2020), [Preprint
  arXiv:2004.13558](https://arxiv.org/abs/2004.13558).
- Fotoohinasab A, Hocking TD, Afghah F. A Graph-constrained
  Changepoint Detection Approach for ECG Segmentation. In proceedings
  of 42th Annual International Conference of the IEEE Engineering in
  Medicine and Biology Society (EMBC 2020), [IEEE
	  Xplore](https://ieeexplore.ieee.org/document/9175333).
- Hocking TD, Rigaill G, Fearnhead P, Bourque G. Constrained Dynamic
  Programming and Supervised Penalty Learning Algorithms for Peak
  Detection in Genomic Data. Journal of Machine Learning Research
  21(87):1-40, 2020. [JMLR](http://jmlr.org/papers/v21/18-843.html),
  [Preprint arXiv:1703.03352](https://arxiv.org/abs/1703.03352),
  [Software](https://github.com/tdhock/PeakSegOptimal),
  [Reproducible](https://github.com/tdhock/PeakSegFPOP-paper).
- Hocking TD, Bourque G. Machine Learning Algorithms for Simultaneous
  Supervised Detection of Peaks in Multiple Samples and Cell
  Types. Pacific Symposium on Biocomputing (2020)
  25:367-378, [PDF](http://psb.stanford.edu/psb-online/proceedings/psb20/Hocking.pdf),
  [Software](https://github.com/tdhock/PeakSegJoint).
  
### 2019

- Hocking TD. Comparing namedCapture with other R packages for regular
  expressions. 
  [R Journal](https://journal.r-project.org/archive/2019/RJ-2019-050/index.html) 
  (2019), doi:10.32614/RJ-2019-050 
  [Software](https://github.com/tdhock/namedCapture), 
  [Reproducible](https://github.com/tdhock/namedCapture-article).
- Jewell S, Hocking TD, Fearnhead P, Witten D. Fast Nonconvex
  Deconvolution of Calcium Imaging Data. Biostatistics (2019), doi:
  10.1093/biostatistics/kxy083,
  [pubmed](https://www.ncbi.nlm.nih.gov/pubmed/30753436).
  
### 2018

- Depuydt P, Koster J, Boeva V, Hocking TD, Speleman F, Schleiermacher
  G, De Preter K. Meta-mining of copy number profiles of high-risk
  neuroblastoma tumors. [Scientific Data](https://www.nature.com/articles/sdata2018240) (2018).
- Alirezaie N, Kernohan KD, Hartley T, Majewski J, Hocking
  TD. ClinPred: Prediction Tool to Identify Disease-Relevant
  Nonsynonymous Single-Nucleotide Variants. American
  Journal of Human Genetics
  (2018). [doi:10.1016/j.ajhg.2018.08.005](https://doi.org/10.1016/j.ajhg.2018.08.005)
  [AJHG](https://www.cell.com/action/showPdf?pii=S0002-9297%2818%2930271-4),
  [Software](http://github.com/tdhock/predict-clinically-pathogenic),
  [used in dbNSFP](https://sites.google.com/site/jpopgen/dbNSFP).
- Sievert C, Cai J, VanderPlas S, Ferris K, Khan FUF, Hocking
  TD. Extending ggplot2 for linked and animated web graphics. Journal
  of Computational and Graphical Statistics (2018).
  doi:10.1080/10618600.2018.1513367.
  [JCGS](https://amstat.tandfonline.com/doi/full/10.1080/10618600.2018.1513367),
  [Software](https://github.com/tdhock/animint),
  [Reproducible](https://github.com/tdhock/animint-paper),
  [Interactive Figures](https://rcdata.nau.edu/genomic-ml/public_html/animint-paper-figures/).
- Depuydt P, Boeva V, Hocking TD, Cannoodt R, Ambros IM, Ambros PF,
  Asgharzadeh S, Attiyeh EF, Combaret V, Defferrari R, Fischer M, Hero
  B, Hogarty MD, Irwin MS, Koster J, Kreissman S, Ladenstein R,
  Lapouble E, Laureys G, London WB, Mazzocco K, Nakagawara A, Noguera
  R, Ohira M, Park JR, Pötschger U, Theissen J, Tonini GP,
  Valteau-Couanet D, Varesio L, Versteeg R, Speleman F, Maris JM,
  Schleiermacher G, De Preter K. Genomic Amplifications and Distal 6q
  Loss: Novel Markers for Poor Survival in High-risk Neuroblastoma
  Patients. Journal of the National Cancer
  Institute (2018), DOI:10.1093/jnci/djy022,
  [JNCI](https://academic.oup.com/jnci/advance-article/doi/10.1093/jnci/djy022/4921185).

### 2017

- Drouin A, Hocking TD, Laviolette F. Maximum margin interval
  trees. Neural Information Processing Systems
  (NeurIPS) 2017. [Software](https://github.com/aldro61/mmit),
  [Reproducible](https://github.com/tdhock/mmit-paper),
  [Preprint arXiv](https://arxiv.org/abs/1710.04234),
  [NeurIPS](http://papers.nips.cc/paper/7080-maximum-margin-interval-trees),
  [video](https://www.youtube.com/watch?v=sNrMH9z1rb4).
- Hocking TD, Goerner-Potvin P, Morin A, Shao X, Pastinen T, Bourque
  G. Optimizing ChIP-seq peak detectors using visual labels and
  supervised machine learning.  Bioinformatics (2017) 33 (4):
  491-499. [pubmed](https://www.ncbi.nlm.nih.gov/pubmed/27797775),
  [Software](https://github.com/tdhock/PeakError),
  [Reproducible](https://bitbucket.org/mugqic/chip-seq-paper),
  [Data](https://rcdata.nau.edu/genomic-ml/chip-seq-chunk-db/).
- Hocking TD and Killick R. Introduction to optimal changepoint
  detection algorithms. [useR2017 conference
  tutorial](https://www.user2017.brussels/uploads/TobyHocking.html),
  [video](https://channel9.msdn.com/Events/useR-international-R-User-conferences/useR-International-R-User-2017-Conference/Introduction-to-optimal-changepoint-detection-algorithms-II),
  [Reproducible](https://github.com/tdhock/change-tutorial).

### 2016

- Shimada K, Shimada S, Sugimoto K, Nakatochi M, Suguro M, Hirakawa A,
  Hocking TD, Takeuchi I, Tokunaga T, Takagi Y, Sakamoto A, Aoki T,
  Naoe T, Nakamura S, Hayakawa F, Seto M, Tomita A, Kiyoi
  H. Development and analysis of patient-derived xenograft mouse
  models in intravascular large B-cell lymphoma.
  Leukemia 2016. [pubmed](https://www.ncbi.nlm.nih.gov/pubmed/27001523).
- Chicard M, Boyault S, Colmet-Daage L, Richer W, Gentien D, Pierron
  G, Lapouble E, Bellini A, Clement N, Iacono I, Bréjon S, Carrere M,
  Reyes C, Hocking TD, Bernard V, Peuchmaur M, Corradini N,
  Faure-Conter C, Coze C, Plantaz D, Defachelles A-S, Thebaud E,
  Gambart M, Millot F, Valteau-Couanet D, Michon J, Puisieux A,
  Delattre O, Combaret V, Schleiermacher G. Genomic copy number
  profiling using circulating free tumor DNA highlights heterogeneity
  in neuroblastoma. Clinical Cancer
  Research 2016. [journal](http://clincancerres.aacrjournals.org/content/early/2016/11/03/1078-0432.CCR-16-0500).
- Maidstone R, Hocking TD, Rigaill G, Fearnhead P. On optimal multiple
  changepoint algorithms for large data. Statistics and Computing
  (2016). doi:10.1007/s11222-016-9636-3
  [journal](https://link.springer.com/article/10.1007/s11222-016-9636-3),
  [Software](https://r-forge.r-project.org/R/?group_id%3D1851),
  [Reproducible](https://r-forge.r-project.org/scm/viewvc.php/benchmark/?root%3Dopfp).
- The animint2 manual, [online
  "book" with multiple chapters](https://rcdata.nau.edu/genomic-ml/animint2-manual/Ch02-ggplot2.html),
  [Reproducible](https://github.com/tdhock/animint-book).
- Understanding and Creating Interactive Graphics. Hocking TD, Ekstrøm
  CT. [useR2016 conference
  tutorial](http://user2016.r-project.org/tutorials/13.html),
  [Reproducible](https://github.com/tdhock/interactive-tutorial).

### 2015

- Hocking TD, Rigaill G, Bourque G. PeakSeg: constrained optimal
  segmentation and supervised penalty learning for peak detection in
  count data.
  International Conference on Machine Learning (ICML), 2015. 
  [PMLR](http://proceedings.mlr.press/v37/hocking15.html), 
  [video](http://videolectures.net/icml2015_hocking_count_data/?q=hocking),
  [Software](https://github.com/tdhock/PeakSegDP),
  [Reproducible](https://github.com/tdhock/PeakSeg-paper).
- Hocking TD, Bourque G. PeakSegJoint: fast supervised peak detection
  via joint segmentation of multiple count data
  samples. [Preprint arXiv:1506.01286](https://arxiv.org/abs/1506.01286),
  [Software](https://github.com/tdhock/PeakSegJoint),
  [Reproducible](https://github.com/tdhock/PeakSegJoint-paper).
- Animint: Interactive Web-Based Animations Using Ggplot2's Grammar of
  Graphics. VanderPlas SR and Sievert C and Hocking TD. Presentation
  at
  [JSM2015](https://ww2.amstat.org/meetings/jsm/2015/onlineprogram/AbstractDetails.cfm?abstractid=314184%0A).

### 2014

- Suguro M, Yoshida N, Umino A, Kato H, Tagawa H, Nakagawa M, Fukuhara
  N, Karnan S, Takeuchi I, Hocking TD, Arita K, Karube K, Tsuzuki S,
  Nakamura S, Kinoshita T, Seto M. Clonal heterogeneity of lymphoid
  malignancies correlates with poor prognosis.  Cancer Sci. 2014
  Jul;105(7):897-904. [pubmed](http://www.ncbi.nlm.nih.gov/pubmed/24815991).
- Hocking TD, Boeva V, Rigaill G, Schleiermacher G, Janoueix-Lerosey
  I, Delattre O, Richer W, Bourdeaut F, Suguro M, Seto M, Bach F, Vert
  J-P. SegAnnDB: interactive Web-based genomic segmentation.
  Bioinformatics (2014) 30 (11):
  1539-1546. DOI:10.1093/bioinformatics/btu072
  [pubmed](http://www.ncbi.nlm.nih.gov/pubmed/24493034),
  [Software](https://github.com/tdhock/SegAnnDB),
  [Reproducible](https://gforge.inria.fr/scm/viewvc.php/breakpoints/webapp/applications-note/).

### 2013

- Hocking TD, Wutzler T, Ponting K and Grosjean P. Sustainable,
  extensible documentation generation using inlinedocs.  Journal of
  Statistical Software (2013), 54(6), 1-20. DOI:10.18637/jss.v054.i06
  [journal](https://www.jstatsoft.org/article/view/v054i06),
  [Software](https://cran.r-project.org/package=inlinedocs),
  [Reproducible](https://r-forge.r-project.org/scm/viewvc.php/tex/jss762/?root=inlinedocs).
- Hocking TD, Schleiermacher G, Janoueix-Lerosey I, Boeva V, Cappo J,
  Delattre O, Bach F, Vert J-P. Learning smoothing models of copy
  number profiles using breakpoint annotations.  BMC Bioinfo. 2013,
  14:164. DOI:10.1186/1471-2105-14-164
  [journal](https://bmcbioinformatics.biomedcentral.com/articles/10.1186/1471-2105-14-164),
  [Software](https://cran.r-project.org/src/contrib/Archive/bams/),
  [Reproducible](https://rcdata.nau.edu/genomic-ml/public_html/papers/2012-01-27-Breakpoint-annotation-model-smoothing/HOCKING-breakpoint-annotation-model-smoothing.tgz).
- Hocking TD, Rigaill G, Bach F, Vert J-P. Learning sparse penalties
  for change-point detection using max-margin interval regression.
  International Conference on Machine Learning
  (ICML), 2013. [PMLR](http://proceedings.mlr.press/v28/hocking13.html),
  [video](http://techtalks.tv/talks/learning-sparse-penalties-for-change-point-detection-using-max-margin-interval-regression/58208/),
  [Software](https://github.com/tdhock/penaltyLearning),
  [Reproducible](https://gforge.inria.fr/scm/viewvc.php/pruned-dp/?root=breakpoints).

### 2012

- Hocking TD, Rigaill G. SegAnnot: an R package for fast segmentation
  of annotated piecewise constant signals,
  [Preprint hal-00759129](https://hal.inria.fr/hal-00759129). 
  [Software](https://r-forge.r-project.org/scm/?group_id=1541),
  [Reproducible](https://gforge.inria.fr/scm/viewvc.php/pruned-dp/SegAnnot/inst/doc/?root=breakpoints).
- Hocking TD. Learning algorithms and statistical software, with
  applications to bioinformatics. PhD thesis, Ecole Normale Superieure
  de Cachan,
  France. [tel-00906029](https://tel.archives-ouvertes.fr/tel-00906029/), 
  [Reproducible](https://rcdata.nau.edu/genomic-ml/public_html/papers/2012-11-20-PhD-thesis/HOCKING-phd-thesis.tgz).

### 2011

- Hocking TD, Joulin A, Bach F, Vert J-P. Clusterpath: an Algorithm
  for Clustering using Convex Fusion Penalties.  International
  Conference on Machine Learning
  (ICML), 2011. [pdf](http://www.icml-2011.org/papers/419_icmlpaper.pdf),
  [video](http://techtalks.tv/talks/clusterpath-an-algorithm-for-clustering-using-convex-fusion-penalties/54405/).
  [Software](https://r-forge.r-project.org/scm/?group_id=1090),
  [Reproducible](https://r-forge.r-project.org/scm/viewvc.php/tex/?root=clusterpath). Cited
  by Genevera Allen who showed interactive visualizations in her
  [Ihaka lecture](https://www.youtube.com/watch?v=2g-akN6q8aI).

### 2010

- Gautier M, Hocking TD, Foulley JL. A Bayesian outlier criterion to
  detect SNPs under selection in large data sets.  PloS ONE 5 (8),
  e11913
  (2010). [journal](http://journals.plos.org/plosone/article?id=10.1371/journal.pone.0011913).

### 2008

- Doyon Y, McCammon JM, Miller JC, Faraji F, Ngo C, Katibah GE, Amora
  R, Hocking TD, Zhang L, Rebar EJ, Gregory PD, Urnov FD, Amacher
  SL. Heritable targeted gene disruption in zebrafish using designed
  zinc-finger nucleases.  Nature biotechnology 26 (6), 702-70
  (2008). [pubmed](http://www.ncbi.nlm.nih.gov/pubmed/18500334).


<|MERGE_RESOLUTION|>--- conflicted
+++ resolved
@@ -23,17 +23,14 @@
 
 ### In progress
 
-<<<<<<< HEAD
 - Nguyen T, Hocking TD. Deep Learning Approach for Changepoint
   Detection: Penalty Parameter Optimization.
 - Truong C, Hocking TD. Fast change-point detection for multivariate
   circular data.
-=======
-- Bodine CS, Buscombe DD, Hocking TD. Open-source approach for
+- Bodine CS, Buscombe D, Hocking TD. Open-source approach for
   reproducible substrate mapping using semantic segmentation on
   recreation-grade side scan sonar datasets.
   [eartharXiv:6448](https://eartharxiv.org/repository/view/6448/)
->>>>>>> a52edf54
 - Hocking TD. mlr3resampling: an R implementation of cross-validation
   for comparing models learned using different train sets.
 - Agyapong D, Propster JR, Marks J, Hocking TD. Cross-Validation for
